--- conflicted
+++ resolved
@@ -2,7 +2,6 @@
 
 **HULK** is a fully automated, containerized pipeline that takes bulk RNA-seq runs straight from SRA accessions to quantified outputs and MultiQC reports — with a single command.
 
-<<<<<<< HEAD
 > Fetch → Convert → QC/Trim → Quantify → Aggregate → Report
 
 ---
@@ -22,8 +21,6 @@
 - [License](#license)
 - [Citation](#citation)
 - [Links](#links)
-=======
->>>>>>> 9d2178a6
 
 
 ## Features
@@ -292,11 +289,6 @@
 ## Citation
 
 If you use HULK in your research, please cite:
-<<<<<<< HEAD
-=======
->Almeida, M., & Barros, P. (2025). *HULK: A reproducible, scalable pipeline for high-volume bulk RNA-seq data processing*.
->https://github.com/m13paiva/hulk](https://github.com/m13paiva/hulk
->>>>>>> 9d2178a6
 
 > Almeida, M., & Barros, P. (2025). **HULK: A reproducible, scalable pipeline for high-volume bulk RNA-seq data processing.**  
 > https://github.com/m13paiva/hulk
